<<<<<<< HEAD
Machines = 8
=======
Machines = 2
>>>>>>> 290d8e50
App = "naive"
Suite = "ed25519"
SkipChecks = false

Hpn,  Rounds
16, 3<|MERGE_RESOLUTION|>--- conflicted
+++ resolved
@@ -1,8 +1,4 @@
-<<<<<<< HEAD
-Machines = 8
-=======
 Machines = 2
->>>>>>> 290d8e50
 App = "naive"
 Suite = "ed25519"
 SkipChecks = false
