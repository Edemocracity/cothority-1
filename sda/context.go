--- conflicted
+++ resolved
@@ -83,11 +83,7 @@
 	return c.manager.Service(name)
 }
 
-<<<<<<< HEAD
-// String returns the host it's running on
-=======
 // String returns the host it's running on.
->>>>>>> da5d0a2e
 func (c *Context) String() string {
 	return c.conode.ServerIdentity.String()
 }