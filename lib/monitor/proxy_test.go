package monitor

import (
	"fmt"
	"strconv"
	"testing"
	"time"

	"github.com/dedis/cothority/lib/dbg"
)

func TestProxy(t *testing.T) {
<<<<<<< HEAD
=======
	defer dbg.AfterTest(t)

>>>>>>> b6b94cb9
	dbg.TestOutput(testing.Verbose(), 3)
	m := make(map[string]string)
	m["machines"] = "1"
	m["hosts"] = "1"
	m["filter_round"] = "100"
	stat := NewStats(m)
	fresh := stat.String()
	// First set up monitor listening
	monitor := NewMonitor(stat)
	done := make(chan bool)
	go func() {
		monitor.Listen()
		done <- true
	}()
	time.Sleep(100 * time.Millisecond)
	// Then setup proxy
	// change port so the proxy does not listen to the same
	// than the original monitor
	oldSink := SinkPort
	SinkPort = 8000
	// proxy listen to 0.0.0.0:8000 & redirect to
	// localhost:4000
	go Proxy("localhost:" + strconv.Itoa(oldSink))

	time.Sleep(100 * time.Millisecond)
	// Then measure
	proxyAddr := "localhost:" + strconv.Itoa(SinkPort)
	err := ConnectSink(proxyAddr)
	if err != nil {
		t.Error(fmt.Sprintf("Can not connect to proxy : %s", err))
		return
	}

	meas := NewSingleMeasure("setup", 10)
	meas.Record()
	time.Sleep(100 * time.Millisecond)
	meas = NewSingleMeasure("setup", 20)
	meas.Record()
	SinkPort = oldSink
	End()
	select {
	case <-done:
		s := monitor.Stats()
		s.Collect()
		if s.String() == fresh {
			t.Error("stats not updated?")
		}
		return
	case <-time.After(2 * time.Second):
		t.Error("Monitor not finished")
	}
<<<<<<< HEAD
=======
}

func TestReadyProxy(t *testing.T) {
	defer dbg.AfterTest(t)

	dbg.TestOutput(testing.Verbose(), 3)
	m := make(map[string]string)
	m["servers"] = "1"
	m["hosts"] = "1"
	stat := NewStats(m)
	// First set up monitor listening
	monitor := NewMonitor(stat)
	monitor.SinkPort = 8000
	done := make(chan bool)
	go func() {
		if err := monitor.Listen(); err != nil {
			dbg.Error("Could not start listener:", err)
			dbg.Error("Retry once in 500ms ...")
			time.Sleep(500 * time.Millisecond)
			if err := monitor.Listen(); err != nil {
				dbg.Fatal("Could not start listener:", err)
			}
		}

		done <- true
	}()
	time.Sleep(100 * time.Millisecond)
	// Then setup proxy
	// change port so the proxy does not listen to the same
	// than the original monitor

	// proxy listen to 0.0.0.0:8000 & redirect to
	// localhost:4000

	go Proxy("localhost:" + strconv.Itoa(DefaultSinkPort))

	// wait for proxy to start:
	time.Sleep(100 * time.Millisecond)
	// Then measure

	proxyAddr := "localhost:" + strconv.Itoa(monitor.SinkPort)
	if err := ConnectSink(proxyAddr); err != nil {
		dbg.Error("Could not connect to proxy:", err)
		dbg.Error("Retry once in 500ms ...")
		time.Sleep(500 * time.Millisecond)
		if err := ConnectSink(proxyAddr); err != nil {
			t.Errorf("Can not connect to proxy : %s", err)
			return
		}
	}

	s, err := GetReady(proxyAddr)
	if err != nil {
		t.Error("Couldn't get stats from proxy")
	}
	if s.Ready != 0 {
		t.Error("stats.Ready should be 0")
	}
	Ready(proxyAddr)
	s, err = GetReady(proxyAddr)
	if err != nil {
		t.Error("Couldn't get stats from proxy")
	}
	if s.Ready != 1 {
		t.Error("stats.Ready should be 1")
	}

	EndAndCleanup()

	select {
	case <-done:
		return
	case <-time.After(2 * time.Second):
		t.Error("Monitor not finished")
	}
>>>>>>> b6b94cb9
}<|MERGE_RESOLUTION|>--- conflicted
+++ resolved
@@ -10,11 +10,8 @@
 )
 
 func TestProxy(t *testing.T) {
-<<<<<<< HEAD
-=======
-	defer dbg.AfterTest(t)
+	//	defer dbg.AfterTest(t)
 
->>>>>>> b6b94cb9
 	dbg.TestOutput(testing.Verbose(), 3)
 	m := make(map[string]string)
 	m["machines"] = "1"
@@ -33,15 +30,15 @@
 	// Then setup proxy
 	// change port so the proxy does not listen to the same
 	// than the original monitor
-	oldSink := SinkPort
-	SinkPort = 8000
+	oldSink := DefaultSinkPort
+	DefaultSinkPort = 8000
 	// proxy listen to 0.0.0.0:8000 & redirect to
 	// localhost:4000
 	go Proxy("localhost:" + strconv.Itoa(oldSink))
 
 	time.Sleep(100 * time.Millisecond)
 	// Then measure
-	proxyAddr := "localhost:" + strconv.Itoa(SinkPort)
+	proxyAddr := "localhost:" + strconv.Itoa(DefaultSinkPort)
 	err := ConnectSink(proxyAddr)
 	if err != nil {
 		t.Error(fmt.Sprintf("Can not connect to proxy : %s", err))
@@ -53,8 +50,8 @@
 	time.Sleep(100 * time.Millisecond)
 	meas = NewSingleMeasure("setup", 20)
 	meas.Record()
-	SinkPort = oldSink
-	End()
+	DefaultSinkPort = oldSink
+	EndAndCleanup()
 	select {
 	case <-done:
 		s := monitor.Stats()
@@ -66,82 +63,4 @@
 	case <-time.After(2 * time.Second):
 		t.Error("Monitor not finished")
 	}
-<<<<<<< HEAD
-=======
-}
-
-func TestReadyProxy(t *testing.T) {
-	defer dbg.AfterTest(t)
-
-	dbg.TestOutput(testing.Verbose(), 3)
-	m := make(map[string]string)
-	m["servers"] = "1"
-	m["hosts"] = "1"
-	stat := NewStats(m)
-	// First set up monitor listening
-	monitor := NewMonitor(stat)
-	monitor.SinkPort = 8000
-	done := make(chan bool)
-	go func() {
-		if err := monitor.Listen(); err != nil {
-			dbg.Error("Could not start listener:", err)
-			dbg.Error("Retry once in 500ms ...")
-			time.Sleep(500 * time.Millisecond)
-			if err := monitor.Listen(); err != nil {
-				dbg.Fatal("Could not start listener:", err)
-			}
-		}
-
-		done <- true
-	}()
-	time.Sleep(100 * time.Millisecond)
-	// Then setup proxy
-	// change port so the proxy does not listen to the same
-	// than the original monitor
-
-	// proxy listen to 0.0.0.0:8000 & redirect to
-	// localhost:4000
-
-	go Proxy("localhost:" + strconv.Itoa(DefaultSinkPort))
-
-	// wait for proxy to start:
-	time.Sleep(100 * time.Millisecond)
-	// Then measure
-
-	proxyAddr := "localhost:" + strconv.Itoa(monitor.SinkPort)
-	if err := ConnectSink(proxyAddr); err != nil {
-		dbg.Error("Could not connect to proxy:", err)
-		dbg.Error("Retry once in 500ms ...")
-		time.Sleep(500 * time.Millisecond)
-		if err := ConnectSink(proxyAddr); err != nil {
-			t.Errorf("Can not connect to proxy : %s", err)
-			return
-		}
-	}
-
-	s, err := GetReady(proxyAddr)
-	if err != nil {
-		t.Error("Couldn't get stats from proxy")
-	}
-	if s.Ready != 0 {
-		t.Error("stats.Ready should be 0")
-	}
-	Ready(proxyAddr)
-	s, err = GetReady(proxyAddr)
-	if err != nil {
-		t.Error("Couldn't get stats from proxy")
-	}
-	if s.Ready != 1 {
-		t.Error("stats.Ready should be 1")
-	}
-
-	EndAndCleanup()
-
-	select {
-	case <-done:
-		return
-	case <-time.After(2 * time.Second):
-		t.Error("Monitor not finished")
-	}
->>>>>>> b6b94cb9
 }