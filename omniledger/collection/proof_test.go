package collection

import (
	"crypto/sha256"
	"encoding/binary"
	"testing"

	"github.com/stretchr/testify/require"
)

func TestProofDumpNode(test *testing.T) {
	stake64 := Stake64{}
	data := Data{}

	collection := New(stake64, data)
	collection.Add([]byte("mykey"), uint64(66), []byte("myvalue"))

	rootDump := dumpNode(collection.root)

	if rootDump.Label != collection.root.label {
		test.Error("[proof.go]", "[dumpNode]", "dumpNode() sets wrong label on dump of internal node.")
	}

	if len(rootDump.Key) != 0 {
		test.Error("[proof.go]", "[dumpNode]", "dumpNode() sets key on internal node.")
	}

	if len(rootDump.Values) != 2 {
		test.Error("[proof.go]", "[dumpNode]", "dumpNode() sets the wrong number of values on internal node.")
	}

	if !equal(rootDump.Values[0], collection.root.values[0]) || !equal(rootDump.Values[1], collection.root.values[1]) {
		test.Error("[proof.go]", "[dumpNode]", "dumpNode() sets the wrong values on internal node.")
	}

	if (rootDump.Children.Left != collection.root.children.left.label) || (rootDump.Children.Right != collection.root.children.right.label) {
		test.Error("[proof.go]", "[dumpNode]", "dumpNode() sets the wrong children labels on internal node.")
	}

	var leaf *node

	if collection.root.children.left.placeholder() {
		leaf = collection.root.children.right
	} else {
		leaf = collection.root.children.left
	}

	leafDump := dumpNode(leaf)

	if leafDump.Label != leaf.label {
		test.Error("[proof.go]", "[dumpNode]", "dumpNode() sets wrong label on dump of leaf.")
	}

	if !equal(leafDump.Key, leaf.key) {
		test.Error("[proof.go]", "[dumpNode]", "dumpNode() sets wrong key on leaf.")
	}

	if len(leafDump.Values) != 2 {
		test.Error("[proof.go]", "[dumpNode]", "dumpNode() sets the wrong number of values on leaf.")
	}

	if !equal(leafDump.Values[0], leaf.values[0]) || !equal(leafDump.Values[1], leaf.values[1]) {
		test.Error("[proof.go]", "[dumpNode]", "dumpNode() sets the wrong values on leaf.")
	}

	var empty [sha256.Size]byte

	if (leafDump.Children.Left != empty) || (leafDump.Children.Right != empty) {
		test.Error("[proof.go]", "[dumpNode]", "dumpNode() sets non-null children labels on leaf.")
	}
}

func TestProofDumpGetters(test *testing.T) {
	stake64 := Stake64{}
	data := Data{}

	collection := New(stake64, data)
	collection.Add([]byte("mykey"), uint64(66), []byte("myvalue"))

	rootDump := dumpNode(collection.root)

	var leaf *node

	if collection.root.children.left.placeholder() {
		leaf = collection.root.children.right
	} else {
		leaf = collection.root.children.left
	}

	leafDump := dumpNode(leaf)

	if rootDump.leaf() {
		test.Error("[proof.go]", "[dumpgetters]", "leaf() returns true on internal node.")
	}

	if !(leafDump.leaf()) {
		test.Error("[proof.go]", "[dumpgetters]", "leaf() returns false on leaf node.")
	}
}

func TestProofDumpConsistent(test *testing.T) {
	stake64 := Stake64{}
	data := Data{}

	collection := New(stake64, data)
	collection.Add([]byte("mykey"), uint64(66), []byte("myvalue"))

	rootDump := dumpNode(collection.root)

	var leaf *node

	if collection.root.children.left.placeholder() {
		leaf = collection.root.children.right
	} else {
		leaf = collection.root.children.left
	}

	leafDump := dumpNode(leaf)

	if !(rootDump.consistent()) {
		test.Error("[proof.go]", "[consistent]", "consistent() returns false on valid internal node.")
	}

	rootDump.Label[0]++

	if rootDump.consistent() {
		test.Error("[proof.go]", "[consistent]", "consistent() returns true on invalid internal node.")
	}

	if !(leafDump.consistent()) {
		test.Error("[proof.go]", "[consistent]", "consistent() returns false on valid leaf.")
	}

	leafDump.Label[0]++

	if leafDump.consistent() {
		test.Error("[proof.go]", "[consistent]", "consistent() returns true on invalid leaf.")
	}
}

func TestProofDumpTo(test *testing.T) {
	ctx := testCtx("[proof.go]", test)

	stake64 := Stake64{}
	data := Data{}

	collection := New(stake64, data)
	collection.Add([]byte("mykey"), uint64(66), []byte("myvalue"))

	rootDump := dumpNode(collection.root)
	leftDump := dumpNode(collection.root.children.left)
	rightDump := dumpNode(collection.root.children.right)

	unknown := New(stake64, data)
	unknown.scope.None()

	unknown.Begin()
	unknown.Add([]byte("mykey"), uint64(66), []byte("myvalue"))
	unknown.End()

	rootDump.to(unknown.root)

	if !(unknown.root.known) {
		test.Error("[proof.go]", "[to]", "Method to() does not set known to true.")
	}

	if (unknown.root.children.left == nil) || (unknown.root.children.right == nil) {
		test.Error("[proof.go]", "[to]", "Method to() does not branch internal nodes.")
	}

	leftDump.to(unknown.root.children.left)
	rightDump.to(unknown.root.children.right)

	if !(unknown.root.children.left.known) {
		test.Error("[proof.go]", "[to]", "Method to() does not set known to true.")
	}

	if !(unknown.root.children.right.known) {
		test.Error("[proof.go]", "[to]", "Method to() does not set known to true.")
	}

	if unknown.root.label != collection.root.label {
		test.Error("[proof.go]", "[to]", "Method to() corrupts the label of an internal node.")
	}

	unknown.fix()

	if unknown.root.label != collection.root.label {
		test.Error("[proof.go]", "[to]", "Fixing a collection expanded from dumps has a non-null effect on the root label.")
	}

	ctx.verify.tree("[to]", &unknown)

	leftDump.to(unknown.root.children.right)
	unknown.fix()
	ctx.verify.tree("[to]", &unknown)

	if unknown.root.label != collection.root.label {
		test.Error("[proof.go]", "[to]", "Method to() has non-null effect when used on node with non-matching label.")
	}
}

func TestProofGetters(test *testing.T) {
	proof := Proof{}
	proof.Key = []byte("mykey")

	if !equal(proof.Key, []byte("mykey")) {
		test.Error("[proof.go]", "[proofgetters]", "Key() returns wrong key.")
	}
}

func TestProofMatchValues(test *testing.T) {
	collision := func(key []byte, bits int) []byte {
		target := sha256.Sum256(key)
		sample := make([]byte, 8)

		for index := 0; ; index++ {
			binary.BigEndian.PutUint64(sample, uint64(index))
			hash := sha256.Sum256(sample)
			if match(hash[:], target[:], bits) && !match(hash[:], target[:], bits+1) {
				return sample
			}
		}
	}

	stake64 := Stake64{}
	data := Data{}

	firstKey := []byte("mykey")
	secondKey := collision(firstKey, 5)

	collection := New(stake64, data)
	collection.Add(firstKey, uint64(66), []byte("firstvalue"))
	collection.Add(secondKey, uint64(99), []byte("secondvalue"))

	proof := Proof{}
	proof.collection = &collection
<<<<<<< HEAD
	proof.key = firstKey
	proof.root = dumpNode(collection.root)
=======
	proof.Key = firstkey
	proof.Root = dumpNode(collection.root)
>>>>>>> b4be15df

	path := sha256.Sum256(firstKey)
	cursor := collection.root

	for depth := 0; depth < 6; depth++ {
		proof.Steps = append(proof.Steps, step{dumpNode(cursor.children.left), dumpNode(cursor.children.right)})

		if bit(path[:], depth) {
			cursor = cursor.children.right
		} else {
			cursor = cursor.children.left
		}
	}

	if !(proof.Match()) {
		test.Error("[proof.go]", "[match]", "Proof Match() returns false on matching key.")
	}

	firstValues, err := proof.Values()

	if err != nil {
		test.Error("[proof.go]", "[values]", "Proof Values() returns error on matching key.")
	}

	if len(firstValues) != 2 {
		test.Error("[proof.go]", "[values]", "Proof Values() returns wrong number of values.")
	}

	if (firstValues[0].(uint64) != 66) || !equal(firstValues[1].([]byte), []byte("firstvalue")) {
		test.Error("[proof.go]", "[values]", "Proof Values() returns wrong values.")
	}

<<<<<<< HEAD
	proof.key = secondKey
=======
	proof.Key = secondkey
>>>>>>> b4be15df

	if !(proof.Match()) {
		test.Error("[proof.go]", "[match]", "Proof Match() returns false on matching key.")
	}

	secondValues, err := proof.Values()

	if err != nil {
		test.Error("[proof.go]", "[values]", "Proof Values() returns error on matching key.")
	}

	if len(secondValues) != 2 {
		test.Error("[proof.go]", "[values]", "Proof Values() returns wrong number of values.")
	}

	if (secondValues[0].(uint64) != 99) || !equal(secondValues[1].([]byte), []byte("secondvalue")) {
		test.Error("[proof.go]", "[values]", "Proof Values() returns wrong values.")
	}

	proof.Key = []byte("wrongkey")

	if proof.Match() {
		test.Error("[proof.go]", "[match]", "Proof Match() returns true on non-matching key.")
	}

	_, err = proof.Values()

	if err == nil {
		test.Error("[proof.go]", "[values]", "Proof Values() does not yield an error on non-matching key.")
	}

<<<<<<< HEAD
	proof.key = firstKey
=======
	proof.Key = firstkey
>>>>>>> b4be15df

	proof.Steps[5].Left.Values[0] = make([]byte, 7)
	proof.Steps[5].Right.Values[0] = make([]byte, 7)

	_, err = proof.Values()

	if err == nil {
		test.Error("[proof.go]", "[values]", "Proof Values() does not yield an error on a record with ill-formed values.")
	}

	proof.Steps[5].Left.Values = [][]byte{make([]byte, 8)}
	proof.Steps[5].Left.Values = [][]byte{make([]byte, 8)}

	_, err = proof.Values()

	if err == nil {
		test.Error("[proof.go]", "[values]", "Proof Values() does not yield an error on a record with wrong number of values.")
	}

	proof.Steps = []step{}

	if proof.Match() {
		test.Error("[proof.go]", "[match]", "Proof Match() returns true on a proof with no steps.")
	}

	_, err = proof.Values()

	if err == nil {
		test.Error("[proof.go]", "[values]", "Proof Values() does not yield an error on a proof with no steps.")
	}
}

func TestProofEmpty(test *testing.T) {
	collection := New(Data{})

	_, err := collection.Get([]byte{}).Proof()
	require.NotNil(test, err)
}

func TestProofConsistent(test *testing.T) {
	stake64 := Stake64{}
	collection := New(stake64)

	for index := 0; index < 512; index++ {
		key := make([]byte, 8)
		binary.BigEndian.PutUint64(key, uint64(index))

		collection.Add(key, uint64(index))
	}

	key := make([]byte, 8)
	proof, _ := collection.Get(key).Proof()

	if !(proof.Consistent()) {
		test.Error("[proof.go]", "[consistent]", "Proof produced by collection is not consistent.")
	}

	proof.Root.Label[0]++
	if proof.Consistent() {
		test.Error("[proof.go]", "[consistent]", "Proof is still consistent after altering label of root node.")
	}
	proof.Root.Label[0]--

	proof.Root.Values[0][0]++
	if proof.Consistent() {
		test.Error("[proof.go]", "[consistent]", "Proof is still consistent after altering values of root node.")
	}
	proof.Root.Values[0][0]--

	proof.Root.Children.Left[0]++
	if proof.Consistent() {
		test.Error("[proof.go]", "[consistent]", "Proof is still consistent after altering label of left child of root node.")
	}
	proof.Root.Children.Left[0]--

	proof.Root.Children.Right[0]++
	if proof.Consistent() {
		test.Error("[proof.go]", "[consistent]", "Proof is still consistent after altering label of root node.")
	}
	proof.Root.Children.Right[0]--

<<<<<<< HEAD
	stepsBackup := proof.steps
	proof.steps = []step{}
	if proof.Consistent() {
		test.Error("[proof.go]", "[consistent]", "Proof with no steps is still consisetent.")
	}
	proof.steps = stepsBackup
=======
	stepsbackup := proof.Steps
	proof.Steps = []step{}
	if proof.Consistent() {
		test.Error("[proof.go]", "[consistent]", "Proof with no steps is still consisetent.")
	}
	proof.Steps = stepsbackup
>>>>>>> b4be15df

	for index := 0; index < len(proof.Steps); index++ {
		step := &(proof.Steps[index])

		step.Left.Label[0]++
		if proof.Consistent() {
			test.Error("[proof.go]", "[consistent]", "Proof is still consistent after altering label of one of left steps.")
		}
		step.Left.Label[0]--

		step.Right.Label[0]++
		if proof.Consistent() {
			test.Error("[proof.go]", "[consistent]", "Proof is still consistent after altering label of one of right steps.")
		}
		step.Right.Label[0]--

		step.Left.Values[0][0]++
		if proof.Consistent() {
			test.Error("[proof.go]", "[consistent]", "Proof is still consistent after altering value of one of left steps.")
		}
		step.Left.Values[0][0]--

		step.Right.Values[0][0]++
		if proof.Consistent() {
			test.Error("[proof.go]", "[consistent]", "Proof is still consistent after altering value of one of right steps.")
		}
		step.Right.Values[0][0]--

		if step.Left.leaf() {
			placeholder := (len(step.Left.Key) == 0)
			if !placeholder {
				step.Left.Key[0]++
			} else {
				step.Left.Key = []byte("x")
			}

			if proof.Consistent() {
				test.Error("[proof.go]", "[consistent]", "Proof is still consistent after altering key of one of left leaf steps.")
			}

			if !placeholder {
				step.Left.Key[0]--
			} else {
				step.Left.Key = []byte{}
			}
		} else {
			step.Left.Children.Left[0]++
			if proof.Consistent() {
				test.Error("[proof.go]", "[consistent]", "Proof is still consistent after altering left child of one of left internal node steps.")
			}
			step.Left.Children.Left[0]--

			step.Left.Children.Right[0]++
			if proof.Consistent() {
				test.Error("[proof.go]", "[consistent]", "Proof is still consistent after altering right child of one of left internal node steps.")
			}
			step.Left.Children.Right[0]--
		}

		if step.Right.leaf() {
			placeholder := (len(step.Right.Key) == 0)
			if !placeholder {
				step.Right.Key[0]++
			} else {
				step.Right.Key = []byte("x")
			}

			if proof.Consistent() {
				test.Error("[proof.go]", "[consistent]", "Proof is still consistent after altering key of one of right leaf steps.")
			}

			if !placeholder {
				step.Right.Key[0]--
			} else {
				step.Right.Key = []byte{}
			}
		} else {
			step.Right.Children.Left[0]++
			if proof.Consistent() {
				test.Error("[proof.go]", "[consistent]", "Proof is still consistent after altering left child of one of right internal node steps.")
			}
			step.Right.Children.Left[0]--

			step.Right.Children.Right[0]++
			if proof.Consistent() {
				test.Error("[proof.go]", "[consistent]", "Proof is still consistent after altering right child of one of right internal node steps.")
			}
			step.Right.Children.Right[0]--
		}
	}

	if !(proof.Consistent()) {
		test.Error("[proof.go]", "[consistent]", "Proof is not consistent after reversing all the updates, check test.")
	}
}

func TestProofSerialization(test *testing.T) {
	stake64 := Stake64{}
	data := Data{}

	collection := New(stake64, data)

	for index := 0; index < 512; index++ {
		key := make([]byte, 8)
		binary.BigEndian.PutUint64(key, uint64(index))

		collection.Add(key, uint64(index), key)
	}

	for index := 0; index < 512; index++ {
		key := make([]byte, 8)
		binary.BigEndian.PutUint64(key, uint64(index))

		proof, _ := collection.Get(key).Proof()
		buffer := collection.Serialize(proof)

		otherProof, err := collection.Deserialize(buffer)

		if err != nil {
			test.Error("[proof.go]", "[serialization]", "Serialize() / Deserialize() yields an error on a valid proof.")
		}

		if otherProof.collection != &collection {
			test.Error("[proof.go]", "[serialization]", "Deserialize() does not properly set the collection pointer.")
		}

		if !(collection.Verify(otherProof)) {
			test.Error("[proof.go]", "[serialization]", "Serialize() / Deserialize() yields an invalid proof on a valid proof.")
		}
	}

	_, err := collection.Deserialize([]byte("definitelynotaproof"))

	if err == nil {
		test.Error("[proof.go]", "[serialization]", "Deserialize() does not yield an error when provided with an invalid byte slice.")
	}
}<|MERGE_RESOLUTION|>--- conflicted
+++ resolved
@@ -235,13 +235,8 @@
 
 	proof := Proof{}
 	proof.collection = &collection
-<<<<<<< HEAD
-	proof.key = firstKey
-	proof.root = dumpNode(collection.root)
-=======
-	proof.Key = firstkey
+	proof.Key = firstKey
 	proof.Root = dumpNode(collection.root)
->>>>>>> b4be15df
 
 	path := sha256.Sum256(firstKey)
 	cursor := collection.root
@@ -274,11 +269,7 @@
 		test.Error("[proof.go]", "[values]", "Proof Values() returns wrong values.")
 	}
 
-<<<<<<< HEAD
-	proof.key = secondKey
-=======
-	proof.Key = secondkey
->>>>>>> b4be15df
+	proof.Key = secondKey
 
 	if !(proof.Match()) {
 		test.Error("[proof.go]", "[match]", "Proof Match() returns false on matching key.")
@@ -310,11 +301,7 @@
 		test.Error("[proof.go]", "[values]", "Proof Values() does not yield an error on non-matching key.")
 	}
 
-<<<<<<< HEAD
-	proof.key = firstKey
-=======
-	proof.Key = firstkey
->>>>>>> b4be15df
+	proof.Key = firstKey
 
 	proof.Steps[5].Left.Values[0] = make([]byte, 7)
 	proof.Steps[5].Right.Values[0] = make([]byte, 7)
@@ -396,21 +383,12 @@
 	}
 	proof.Root.Children.Right[0]--
 
-<<<<<<< HEAD
-	stepsBackup := proof.steps
-	proof.steps = []step{}
-	if proof.Consistent() {
-		test.Error("[proof.go]", "[consistent]", "Proof with no steps is still consisetent.")
-	}
-	proof.steps = stepsBackup
-=======
-	stepsbackup := proof.Steps
+	stepsBackup := proof.Steps
 	proof.Steps = []step{}
 	if proof.Consistent() {
 		test.Error("[proof.go]", "[consistent]", "Proof with no steps is still consisetent.")
 	}
-	proof.Steps = stepsbackup
->>>>>>> b4be15df
+	proof.Steps = stepsBackup
 
 	for index := 0; index < len(proof.Steps); index++ {
 		step := &(proof.Steps[index])
