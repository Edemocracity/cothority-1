--- conflicted
+++ resolved
@@ -230,14 +230,9 @@
 // round.
 func (bz *BizCoin) startCommitmentPrepare() error {
 	cm := bz.prepare.CreateCommitment()
-<<<<<<< HEAD
 	err := bz.SendTo(bz.Parent(), &BizCoinCommitment{TYPE: ROUND_PREPARE, Commitment: cm})
 	dbg.Lvl3("BizCoin Start Commitment PREPARE", err)
 	return err
-=======
-	dbg.Lvl3("BizCoin Start Commitment PREPARE")
-	return bz.SendTo(bz.Parent(), &BizCoinCommitment{TYPE: ROUND_PREPARE, Commitment: cm})
->>>>>>> 34dff1a2
 }
 
 // startCommitCommitment send the first commitment up the tree for the
